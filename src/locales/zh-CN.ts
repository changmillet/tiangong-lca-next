--- conflicted
+++ resolved
@@ -4,12 +4,9 @@
 import pages from './zh-CN/pages';
 import pages_contact from './zh-CN/pages_contact';
 import pages_general from './zh-CN/pages_general';
-<<<<<<< HEAD
 import pages_unitgroup from './zh-CN/pages_unitgroup';
-=======
 import pages_flowproperties from './zh-CN/pages_flowproperties';
 import pages_flows from './zh-CN/pages_flows';
->>>>>>> ee6acec9
 import pwa from './zh-CN/pwa';
 import settingDrawer from './zh-CN/settingDrawer';
 import settings from './zh-CN/settings';
@@ -31,10 +28,7 @@
   ...component,
   ...pages_general,
   ...pages_contact,
-<<<<<<< HEAD
   ...pages_unitgroup,
-=======
   ...pages_flowproperties,
   ...pages_flows
->>>>>>> ee6acec9
 };