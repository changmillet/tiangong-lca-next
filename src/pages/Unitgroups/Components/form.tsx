import LangTextItemForm from '@/components/LangTextItem/form';
import LevelTextItemForm from '@/components/LevelTextItem/form';
import QuantitativeReferenceIcon from '@/components/QuantitativeReferenceIcon';
import SourceSelectForm from '@/pages/Sources/Components/select/form';
import { ListPagination } from '@/services/general/data';
import { UnitTable } from '@/services/unitgroups/data';
import { genUnitTableData } from '@/services/unitgroups/util';
import { ActionType, ProColumns, ProFormInstance, ProTable } from '@ant-design/pro-components';
import { Card, Form, Input, Select, Space, theme } from 'antd';
import { FC, useRef, useState } from 'react';
import { FormattedMessage } from 'umi';
import UnitCreate from './Unit/create';
import UnitDelete from './Unit/delete';
import UnitEdit from './Unit/edit';
import UnitView from './Unit/view';
import { complianceOptions } from './optiondata';
import schema from '../unitgroups_schema.json';
import { getRules } from '@/pages/Utils';
import RequiredMark from '@/components/RequiredMark';
import ContactSelectForm from '@/pages/Contacts/Components/select/form';
import UnitGroupSelectFrom from './select/form';

type Props = {
  lang: string;
  activeTabKey: string;
  formRef: React.MutableRefObject<ProFormInstance | undefined>;
  onData: () => void;
  onUnitData: (data: any) => void;
  onUnitDataCreate: (data: any) => void;
  onTabChange: (key: string) => void;
  unitDataSource: UnitTable[];
  formType?: string;
};

export const UnitGroupForm: FC<Props> = ({
  lang,
  activeTabKey,
  formRef,
  onData,
  onUnitData,
  onUnitDataCreate,
  onTabChange,
  unitDataSource,
  formType,
}) => {
  const { token } = theme.useToken();
  const actionRefUnitTable = useRef<ActionType>();
  const [showNameError, setShowNameError] = useState(false);
  const tabList = [
    {
      key: 'unitGroupInformation',
      tab: (
        <FormattedMessage
          id='pages.unitgroup.edit.unitGroupInformation'
          defaultMessage='Unit group information'
        />
      ),
    },
    {
      key: 'modellingAndValidation',
      tab: (
        <FormattedMessage
          id='pages.unitgroup.edit.modellingAndValidation'
          defaultMessage='Modelling and validation'
        />
      ),
    },
    {
      key: 'administrativeInformation',
      tab: (
        <FormattedMessage
          id='pages.unitgroup.edit.administrativeInformation'
          defaultMessage='Administrative information'
        />
      ),
    },
    {
      key: 'units',
      tab: <FormattedMessage id='pages.unitgroup.edit.units' defaultMessage='Units' />,
    },
  ];
  const unitColumns: ProColumns<UnitTable>[] = [
    {
      title: (
        <FormattedMessage id='pages.table.title.index' defaultMessage='Index'></FormattedMessage>
      ),
      valueType: 'index',
      search: false,
    },
    // {
    //     title: <FormattedMessage id="pages.unitgroup.unit.dataSetInternalID" defaultMessage="DataSet Internal ID"></FormattedMessage>,
    //     dataIndex: 'dataSetInternalID',
    //     search: false,
    // },
    {
      title: (
        <FormattedMessage id='pages.table.title.name' defaultMessage='Name'></FormattedMessage>
      ),
      dataIndex: 'name',
      search: false,
    },
    {
      title: (
        <FormattedMessage
          id='pages.unitgroup.unit.generalComment'
          defaultMessage='Comment'
        ></FormattedMessage>
      ),
      dataIndex: 'generalComment',
      search: false,
    },
    {
      title: (
        <FormattedMessage
          id='pages.unitgroup.unit.meanValue'
          defaultMessage='Mean value (of unit)'
        ></FormattedMessage>
      ),
      dataIndex: 'meanValue',
      search: false,
    },
    {
      title: (
        <FormattedMessage
          id='pages.unitgroup.unit.quantitativeReference'
          defaultMessage='Quantitative reference'
        />
      ),
      dataIndex: 'quantitativeReference',
      sorter: false,
      search: false,
      render: (_, row) => {
        return <QuantitativeReferenceIcon value={row.quantitativeReference} />;
      },
    },
    {
      title: (
        <FormattedMessage id='pages.table.title.option' defaultMessage='Option'></FormattedMessage>
      ),
      valueType: 'option',
      search: false,
      render: (_, row) => {
        return [
          <Space size={'small'} key={0}>
            <UnitView id={row.dataSetInternalID} data={unitDataSource} buttonType={'icon'} />
            <UnitEdit
              id={row.dataSetInternalID}
              data={unitDataSource}
              buttonType={'icon'}
              actionRef={actionRefUnitTable}
              onData={onUnitData}
              setViewDrawerVisible={() => { }}
            />
            <UnitDelete
              id={row.dataSetInternalID}
              data={unitDataSource}
              buttonType={'icon'}
              actionRef={actionRefUnitTable}
              setViewDrawerVisible={() => { }}
              onData={onUnitData}
            />
          </Space>,
        ];
      },
    },
  ];
  const tabContent: { [key: string]: JSX.Element } = {
    unitGroupInformation: (
      <Space direction='vertical' style={{ width: '100%' }}>
        <Card
          size='small'
          title={
<<<<<<< HEAD
            <RequiredMark
              showError={showNameError}
              label={
                <FormattedMessage
                  id="pages.unitgroup.edit.unitGroupInformation.name"
                  defaultMessage="Name of unit group"
                />
              }
=======
            <FormattedMessage
              id='pages.unitgroup.edit.unitGroupInformation.name'
              defaultMessage='Name of unit group'
>>>>>>> 2d7f9179
            />

          }
        >
          <LangTextItemForm
            name={['unitGroupInformation', 'dataSetInformation', 'common:name']}
            label={
              <FormattedMessage
                id='pages.unitgroup.edit.unitGroupInformation.name'
                defaultMessage='Name of unit group'
              />
            }
            setRuleErrorState={setShowNameError}
            rules={getRules(schema['unitGroupDataSet']['unitGroupInformation']['dataSetInformation']['common:name']['rules'] ?? [])}
          ></LangTextItemForm>
        </Card>
        <br />
        <LevelTextItemForm
          name={[
            'unitGroupInformation',
            'dataSetInformation',
            'classificationInformation',
            'common:classification',
            'common:class',
          ]}
          lang={lang}
          formRef={formRef}
          dataType={'UnitGroup'}
          onData={onData}
          rules={getRules(schema['unitGroupDataSet']['unitGroupInformation']['dataSetInformation']['classificationInformation']['common:classification']['common:class']['rules'] ?? [])}
        />
        <Card
          size="small"
          title={
            <FormattedMessage
              id="pages.unitgroup.edit.unitGroupInformation.generalComment"
              defaultMessage="General comment"
            />
          }
        >
          <LangTextItemForm
            name={['unitGroupInformation', 'dataSetInformation', 'common:generalComment']}
            label={
              <FormattedMessage
                id="pages.unitgroup.edit.unitGroupInformation.generalComment"
                defaultMessage="General comment"
              />
            }
          />
        </Card>
        <Form.Item
          label='ID'
          name={['unitGroupInformation', 'dataSetInformation', 'common:UUID']}
          hidden
        >
          <Input></Input>
        </Form.Item>
      </Space>
    ),
    modellingAndValidation: (
      <Space direction='vertical' style={{ width: '100%' }}>
        <SourceSelectForm
          defaultSourceName={formType === 'create' ? 'ILCD Data Network - compliance (non-Process)' : undefined}
          name={[
            'modellingAndValidation',
            'complianceDeclarations',
            'compliance',
            'common:referenceToComplianceSystem',
          ]}
          label={
            <FormattedMessage
              id='pages.unitgroup.edit.modellingAndValidation.referenceToComplianceSystem'
              defaultMessage='Compliance system name'
            />
          }
          lang={lang}
          formRef={formRef}
          onData={onData}
          rules={getRules(schema['unitGroupDataSet']['modellingAndValidation']['complianceDeclarations']['compliance']['common:referenceToComplianceSystem']['rules'] ?? [])}
        />
        <Form.Item
          label={
            <FormattedMessage
              id='pages.unitgroup.edit.modellingAndValidation.approvalOfOverallCompliance'
              defaultMessage='Approval of overall compliance'
            />
          }
          name={[
            'modellingAndValidation',
            'complianceDeclarations',
            'compliance',
            'common:approvalOfOverallCompliance',
          ]}
          rules={getRules(schema['unitGroupDataSet']['modellingAndValidation']['complianceDeclarations']['compliance']['common:approvalOfOverallCompliance']['rules'] ?? [])}
        >
          <Select options={complianceOptions} />
        </Form.Item>
      </Space>
    ),
    administrativeInformation: (
      <Space direction='vertical' style={{ width: '100%' }}>
        <Form.Item
          label={
            <FormattedMessage
              id='pages.unitgroup.edit.administrativeInformation.timeStamp'
              defaultMessage='Time stamp (last saved)'
            />
          }
          name={['administrativeInformation', 'dataEntryBy', 'common:timeStamp']}
          rules={getRules(schema['unitGroupDataSet']['administrativeInformation']['dataEntryBy']['common:timeStamp']['rules'] ?? [])}
        >
          <Input disabled={true} style={{ color: token.colorTextDescription }} />
        </Form.Item>
        <SourceSelectForm
          defaultSourceName={formType === 'create' ? 'ILCD format' : undefined}
          name={['administrativeInformation', 'dataEntryBy', 'common:referenceToDataSetFormat']}
          label={
            <FormattedMessage
              id='pages.unitgroup.edit.administrativeInformation.referenceToDataSetFormat'
              defaultMessage='Data set format(s)'
            />
          }
          lang={lang}
          formRef={formRef}
          onData={onData}
          rules={getRules(schema['unitGroupDataSet']['administrativeInformation']['dataEntryBy']['common:referenceToDataSetFormat']['rules'] ?? [])}
        />
        <br />
        <Form.Item
          label={
            <FormattedMessage
              id='pages.unitgroup.edit.administrativeInformation.dataSetVersion'
              defaultMessage='Data set version'
            />
          }
          name={['administrativeInformation', 'publicationAndOwnership', 'common:dataSetVersion']}
          rules={getRules(schema['unitGroupDataSet']['administrativeInformation']['publicationAndOwnership']['common:dataSetVersion']['rules'] ?? [])}
        >
          <Input />
        </Form.Item>
        <ContactSelectForm
          lang={lang}
          formRef={formRef}
          label={
            <FormattedMessage
              id="pages.unitgroup.edit.administrativeInformation.referenceToOwnershipOfDataSet"
              defaultMessage="Owner of data set"
            />
          }
          name={[
            'administrativeInformation',
            'publicationAndOwnership',
            'common:referenceToOwnershipOfDataSet',
          ]}
          onData={onData}
          rules={getRules(schema['unitGroupDataSet']['administrativeInformation']['publicationAndOwnership']['common:referenceToOwnershipOfDataSet']['rules'] ?? [])}
        />
        <br />
        <UnitGroupSelectFrom
          name={[
            'administrativeInformation',
            'publicationAndOwnership',
            'common:referenceToPrecedingDataSetVersion',
          ]}
          label={
            <FormattedMessage
              id="pages.unitgroup.edit.administrativeInformation.referenceToPrecedingDataSetVersion"
              defaultMessage="Preceding data set version"
            />
          }
          lang={lang}
          formRef={formRef}
          onData={onData}
        />
        <br />
        <Form.Item
          label={
            <FormattedMessage
              id="pages.unitgroup.edit.administrativeInformation.permanentDataSetURI"
              defaultMessage="Permanent data set URI"
            />
          }
          name={[
            'administrativeInformation',
            'publicationAndOwnership',
            'common:permanentDataSetURI',
          ]}
        >
          <Input />
        </Form.Item>
      </Space>
    ),
    units: (
      <ProTable<UnitTable, ListPagination>
        rowKey={(record) => `${record.dataSetInternalID}`}
        actionRef={actionRefUnitTable}
        search={false}
        pagination={{
          showSizeChanger: false,
          pageSize: 10,
        }}
        toolBarRender={() => {
          return [<UnitCreate key={0} onData={onUnitDataCreate}></UnitCreate>];
        }}
        dataSource={genUnitTableData(unitDataSource, lang)}
        columns={unitColumns}
      ></ProTable>
    ),
  };

  return (
    <>
      <Card
        style={{ width: '100%' }}
        tabList={tabList}
        activeTabKey={activeTabKey}
        onTabChange={onTabChange}
      >
        {Object.keys(tabContent).map((key) => (
          <div key={key} style={{ display: key === activeTabKey ? 'block' : 'none' }}>
            {tabContent[key]}
          </div>
        ))}
      </Card>
    </>
  );
};<|MERGE_RESOLUTION|>--- conflicted
+++ resolved
@@ -170,7 +170,6 @@
         <Card
           size='small'
           title={
-<<<<<<< HEAD
             <RequiredMark
               showError={showNameError}
               label={
@@ -179,11 +178,6 @@
                   defaultMessage="Name of unit group"
                 />
               }
-=======
-            <FormattedMessage
-              id='pages.unitgroup.edit.unitGroupInformation.name'
-              defaultMessage='Name of unit group'
->>>>>>> 2d7f9179
             />
 
           }
