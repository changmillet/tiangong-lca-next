--- conflicted
+++ resolved
@@ -75,11 +75,7 @@
       if (result.data) {
       }
       message.success(
-<<<<<<< HEAD
-        <FormattedMessage id="pages.flows.createdSuccessfully!" defaultMessage="Created Successfully!" />,
-=======
         <FormattedMessage id="pages.flows.savesuccess" defaultMessage="Save Successfully!" />,
->>>>>>> ff9085e9
       );
       setSpinning(false);
     }
