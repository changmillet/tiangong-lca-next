import LangTextItemForm from '@/components/LangTextItem/form';
import LevelTextItemForm from '@/components/LevelTextItem/form';
import LocationTextItemForm from '@/components/LocationTextItem/form';
import ContactSelectForm from '@/pages/Contacts/Components/select/form';
import SourceSelectForm from '@/pages/Sources/Components/select/form';
// import ReferenceUnit from '@/pages/Unitgroups/Components/Unit/reference';
import QuantitativeReferenceIcon from '@/components/QuantitativeReferenceIcon';
import { FlowpropertyTabTable } from '@/services/flows/data';
import { genFlowPropertyTabTableData } from '@/services/flows/util';
import { ListPagination } from '@/services/general/data';
import { getLangText, getUnitData } from '@/services/general/util';
import { ActionType, ProColumns, ProFormInstance, ProTable } from '@ant-design/pro-components';
import { Card, Divider, Form, Input, Select, Space, theme, Tooltip } from 'antd';
import type { FC } from 'react';
import React, { useEffect, useRef, useState } from 'react';
import { FormattedMessage } from 'umi';
import { complianceOptions, myFlowTypeOptions } from './optiondata';
import PropertyCreate from './Property/create';
import PropertyDelete from './Property/delete';
import PropertyEdit from './Property/edit';
import PropertyView from './Property/view';
import schema from '../flows_schema.json';
import { getRules } from '@/pages/Utils';
import RequiredMark from '@/components/RequiredMark';
import FlowsSelectForm from './select/form';

type Props = {
  lang: string;
  activeTabKey: string;
  drawerVisible: boolean;
  formRef: React.MutableRefObject<ProFormInstance | undefined>;
  onData: () => void;
  flowType: string | undefined;
  propertyDataSource: FlowpropertyTabTable[];
  onPropertyData: (data: any) => void;
  onPropertyDataCreate: (data: any) => void;
  onTabChange: (key: string) => void;
  formType?: string;
};
export const FlowForm: FC<Props> = ({
  lang,
  activeTabKey,
  drawerVisible,
  formRef,
  onData,
  flowType,
  propertyDataSource,
  onPropertyData,
  onPropertyDataCreate,
  onTabChange,
  formType,
}) => {
  const [thisFlowType, setThisFlowType] = useState<string | undefined>(flowType);
  const actionRefPropertyTable = useRef<ActionType>();
  const { token } = theme.useToken();
  const [dataSource, setDataSource] = useState<any>([]);
  const [baseNameError, setBaseNameError] = useState(false);
  const [treatmentStandardsRoutesError, setTreatmentStandardsRoutesError] = useState(false);
  const [mixAndLocationTypesError, setMixAndLocationTypesError] = useState(false);

  useEffect(() => {
    getUnitData('flowproperty', genFlowPropertyTabTableData(propertyDataSource, lang)).then(
      (res: any) => {
        if (res && res?.length) {
          setDataSource(res);
        } else {
          setDataSource([]);
        }
      },
    );
  }, [propertyDataSource]);

  const tabList = [
    {
      key: 'flowInformation',
      tab: (
        <FormattedMessage id='pages.flow.view.flowInformation' defaultMessage='Flow information' />
      ),
    },
    {
      key: 'modellingAndValidation',
      tab: (
        <FormattedMessage
          id='pages.flow.view.modellingAndValidation'
          defaultMessage='Modelling and validation'
        />
      ),
    },
    {
      key: 'administrativeInformation',
      tab: (
        <FormattedMessage
          id='pages.flow.view.administrativeInformation'
          defaultMessage='Administrative information'
        />
      ),
    },
    {
      key: 'flowProperties',
      tab: <FormattedMessage id='pages.flow.view.flowProperty' defaultMessage='Flow property' />,
    },
  ];

  const propertyColumns: ProColumns<FlowpropertyTabTable>[] = [
    {
      title: <FormattedMessage id='pages.table.title.index' defaultMessage='Index' />,
      dataIndex: 'index',
      valueType: 'index',
      search: false,
    },
    {
      title: (
        <FormattedMessage
          id='pages.flow.view.flowProperties.referenceToFlowPropertyDataSet'
          defaultMessage='Flow property'
        />
      ),
      dataIndex: 'referenceToFlowPropertyDataSet',
      sorter: false,
      search: false,
    },
    {
      title: <FormattedMessage id='pages.table.title.version' defaultMessage='Version' />,
      dataIndex: 'referenceToFlowPropertyDataSetVersion',
      sorter: false,
      search: false,
    },
    {
      title: (
        <FormattedMessage
          id='pages.flow.view.flowProperties.meanValue'
          defaultMessage='Mean value (of flow property)'
        />
      ),
      dataIndex: 'meanValue',
      sorter: false,
      search: false,
    },
    {
      title: (
        <FormattedMessage
          id='pages.flowproperty.referenceToReferenceUnitGroup'
          defaultMessage='Reference unit'
        />
      ),
      dataIndex: 'refUnitGroup',
      sorter: false,
      search: false,
      render: (_, row) => {
        return [
          // <ReferenceUnit
          //   key={0}
          //   id={row.referenceToFlowPropertyDataSetId}
          //   version={row.referenceToFlowPropertyDataSetVersion}
          //   idType={'flowproperty'}
          //   lang={lang}
          // />,
          <span key={1}>
            {getLangText(row.refUnitRes?.name, lang)} (
            <Tooltip
              placement='topLeft'
              title={getLangText(row.refUnitRes?.refUnitGeneralComment, lang)}
            >
              {row.refUnitRes?.refUnitName}
            </Tooltip>
            )
          </span>,
        ];
      },
    },
    {
      title: (
        <FormattedMessage
          id='pages.process.exchange.quantitativeReference'
          defaultMessage='Quantitative reference'
        />
      ),
      dataIndex: 'quantitativeReference',
      sorter: false,
      search: false,
      render: (_, row) => {
        return <QuantitativeReferenceIcon value={row.quantitativeReference} />;
      },
    },
    {
      title: <FormattedMessage id='pages.table.title.option' defaultMessage='Option' />,
      dataIndex: 'option',
      search: false,
      render: (_, row) => {
        return [
          <Space size={'small'} key={0}>
            <PropertyView
              id={row.dataSetInternalID}
              data={propertyDataSource}
              lang={lang}
              buttonType={'icon'}
            />
            <PropertyEdit
              id={row.dataSetInternalID}
              data={propertyDataSource}
              lang={lang}
              buttonType={'icon'}
              actionRef={actionRefPropertyTable}
              onData={onPropertyData}
              setViewDrawerVisible={() => { }}
            />
            <PropertyDelete
              id={row.dataSetInternalID}
              data={propertyDataSource}
              buttonType={'icon'}
              actionRef={actionRefPropertyTable}
              setViewDrawerVisible={() => { }}
              onData={onPropertyData}
            />
          </Space>,
        ];
      },
    },
  ];

  const tabContent: { [key: string]: JSX.Element } = {
    flowInformation: (
      <Space direction='vertical' style={{ width: '100%' }}>
        {/* <Card size="small" title={'Data Set Information'}> */}
        <Card
          size='small'
          title={
            <FormattedMessage id='pages.lifeCycleModel.information.name' defaultMessage='Name' />
          }
        >
          <Card
            size='small'
            title={
<<<<<<< HEAD
              <RequiredMark
                label={
                  <FormattedMessage
                    id="pages.flow.view.flowInformation.baseName"
                    defaultMessage="Base name"
                  />
                }
                showError={baseNameError}
=======
              <FormattedMessage
                id='pages.flow.view.flowInformation.baseName'
                defaultMessage='Base name'
>>>>>>> 2d7f9179
              />
            }
          >
            <LangTextItemForm
              name={['flowInformation', 'dataSetInformation', 'name', 'baseName']}
              label={
                <FormattedMessage
                  id='pages.flow.view.flowInformation.baseName'
                  defaultMessage='Base name'
                />
              }
              setRuleErrorState={setBaseNameError}
              rules={getRules(schema['flowDataSet']['flowInformation']['dataSetInformation']['name']['baseName']['rules'])}
            />
          </Card>
          <br />
          <Card
            size='small'
            title={
<<<<<<< HEAD
              <RequiredMark
                label={
                  <FormattedMessage
                    id="pages.flow.view.flowInformation.treatmentStandardsRoutes"
                    defaultMessage="Treatment, standards, routes"
                  />
                }
                showError={treatmentStandardsRoutesError}
=======
              <FormattedMessage
                id='pages.flow.view.flowInformation.treatmentStandardsRoutes'
                defaultMessage='Treatment, standards, routes'
>>>>>>> 2d7f9179
              />
            }
          >
            <LangTextItemForm
              name={['flowInformation', 'dataSetInformation', 'name', 'treatmentStandardsRoutes']}
              label={
                <FormattedMessage
                  id='pages.flow.view.flowInformation.treatmentStandardsRoutes'
                  defaultMessage='Treatment, standards, routes'
                />
              }
              setRuleErrorState={setTreatmentStandardsRoutesError}
              rules={getRules(schema['flowDataSet']['flowInformation']['dataSetInformation']['name']['treatmentStandardsRoutes']['rules'])}
            />
          </Card>
          <br />
          <Card
            size='small'
            title={
<<<<<<< HEAD
              <RequiredMark
                label={
                  <FormattedMessage
                    id="pages.flow.view.flowInformation.mixAndLocationTypes"
                    defaultMessage="Mix and location types"
                  />
                }
                showError={mixAndLocationTypesError}
=======
              <FormattedMessage
                id='pages.flow.view.flowInformation.mixAndLocationTypes'
                defaultMessage='Mix and location types'
>>>>>>> 2d7f9179
              />
            }
          >
            <LangTextItemForm
              name={['flowInformation', 'dataSetInformation', 'name', 'mixAndLocationTypes']}
              label={
                <FormattedMessage
                  id='pages.flow.view.flowInformation.mixAndLocationTypes'
                  defaultMessage='Mix and location types'
                />
              }
              setRuleErrorState={setMixAndLocationTypesError}
              rules={getRules(schema['flowDataSet']['flowInformation']['dataSetInformation']['name']['mixAndLocationTypes']['rules'])}
            />
          </Card>
          <br />
          <Card
            size='small'
            title={
              <FormattedMessage
                id='pages.flow.view.flowInformation.flowProperties'
                defaultMessage='Quantitative flow properties'
              />
            }
          >
            <LangTextItemForm
              name={['flowInformation', 'dataSetInformation', 'name', 'flowProperties']}
              label={
                <FormattedMessage
                  id='pages.flow.view.flowInformation.flowProperties'
                  defaultMessage='Quantitative flow properties'
                />
              }
              rules={getRules(schema['flowDataSet']['flowInformation']['dataSetInformation']['name']['flowProperties']['rules'])}
            />
          </Card>
        </Card>
        <br />
        <Card
          size='small'
          title={
            <FormattedMessage
              id='pages.flow.view.flowInformation.synonyms'
              defaultMessage='Synonyms'
            />
          }
        >
          <LangTextItemForm
            name={['flowInformation', 'dataSetInformation', 'common:synonyms']}
            label={
              <FormattedMessage
                id='pages.flow.view.flowInformation.synonyms'
                defaultMessage='Synonyms'
              />
            }
          />
        </Card>
        <br />
        <Card
          size='small'
          title={
            <FormattedMessage
              id='pages.flow.view.flowInformation.classificationInformation'
              defaultMessage='Category and classification information'
            />
          }
        >
          <Form.Item
            label={
              <FormattedMessage
                id='pages.flow.view.modellingAndValidation.typeOfDataSet'
                defaultMessage='Type of flow'
              />
            }
            name={['modellingAndValidation', 'LCIMethod', 'typeOfDataSet']}
            rules={getRules(schema['flowDataSet']['modellingAndValidation']['LCIMethod']['typeOfDataSet']['rules'])}
          >
            <Select
              options={myFlowTypeOptions}
              onChange={(value) => {
                if (thisFlowType === 'Elementary flow' || value === 'Elementary flow') {
                  const nameElementaryFlow = [
                    'flowInformation',
                    'dataSetInformation',
                    'classificationInformation',
                    'common:elementaryFlowCategorization',
                    'common:category',
                  ];
                  const nameFlow = [
                    'flowInformation',
                    'dataSetInformation',
                    'classificationInformation',
                    'common:classification',
                    'common:class',
                  ];
                  formRef.current?.setFieldValue([...nameElementaryFlow], null);
                  formRef.current?.setFieldValue([...nameFlow], null);
                }
                setThisFlowType(value);
              }}
            />
          </Form.Item>
          <br />
          <LevelTextItemForm
            hidden={thisFlowType !== 'Elementary flow'}
            dataType={'Flow'}
            lang={lang}
            flowType={thisFlowType}
            formRef={formRef}
            onData={onData}
            name={[
              'flowInformation',
              'dataSetInformation',
              'classificationInformation',
              'common:elementaryFlowCategorization',
              'common:category',
            ]}
            rules={thisFlowType !== 'Elementary flow' ? [] : getRules(schema['flowDataSet']['flowInformation']['dataSetInformation']['classificationInformation']['common:elementaryFlowCategorization']['common:category']['rules'])}
          />
          <LevelTextItemForm
            hidden={thisFlowType === 'Elementary flow'}
            dataType={'Flow'}
            lang={lang}
            flowType={thisFlowType}
            formRef={formRef}
            onData={onData}
            name={[
              'flowInformation',
              'dataSetInformation',
              'classificationInformation',
              'common:classification',
              'common:class',
            ]}
            rules={getRules(schema['flowDataSet']['flowInformation']['dataSetInformation']['classificationInformation']['common:classification']['common:class']['rules'])}
          />
        </Card>
        <br />
        <Form.Item
          label={
            <FormattedMessage
              id='pages.flow.view.flowInformation.CASNumber'
              defaultMessage='CAS Number'
            />
          }
          name={['flowInformation', 'dataSetInformation', 'CASNumber']}
          rules={getRules(schema['flowDataSet']['flowInformation']['dataSetInformation']['CASNumber']['rules'])}
        >
          <Input />
        </Form.Item>
        <br />
        <Card
          size='small'
          title={
            <FormattedMessage
              id='pages.flow.view.flowInformation.generalComment'
              defaultMessage='General comment on data set'
            />
          }
        >
          <LangTextItemForm
            name={['flowInformation', 'dataSetInformation', 'common:generalComment']}
            label={
              <FormattedMessage
                id='pages.flow.view.flowInformation.generalComment'
                defaultMessage='General comment on data set'
              />
            }
          />
        </Card>
        <br />
        <Form.Item
          label={
            <FormattedMessage
              id='pages.flow.view.flowInformation.ECNumber'
              defaultMessage='EC Number'
            />
          }
          name={['flowInformation', 'dataSetInformation', 'common:other', 'ecn:ECNumber']}
        >
          <Input />
        </Form.Item>
        {/* </Card> */}
        {/* <br />
                    <Card size="small" title={'Quantitative Reference'}>
                        <Form.Item label='Reference To Reference Flow Property' name={['flowInformation', 'quantitativeReference', 'referenceToReferenceFlowProperty']}>
                            <Input />
                        </Form.Item>
                    </Card> */}
        <Card
          size='small'
          title={
            <FormattedMessage
              id='pages.flow.view.flowInformation.geography'
              defaultMessage='Geography'
            />
          }
        >
          <LocationTextItemForm
            label={
              <FormattedMessage
                id='pages.flow.view.flowInformation.locationOfSupply'
                defaultMessage='Location of supply'
              />
            }
            name={['flowInformation', 'geography', 'locationOfSupply']}
            lang={lang}
            onData={onData}
            rules={getRules(schema['flowDataSet']['flowInformation']['geography']['locationOfSupply']['rules'])}
          />
        </Card>
        <br />
        <Card
          size='small'
          title={
            <FormattedMessage
              id='pages.flow.view.flowInformation.technology'
              defaultMessage='Technological representativeness'
            />
          }
        >
          <Divider orientationMargin='0' orientation='left' plain>
            <FormattedMessage
              id='pages.flow.view.flowInformation.technologicalApplicability'
              defaultMessage='Technical purpose of product or waste'
            />
          </Divider>
          <LangTextItemForm
            name={['flowInformation', 'technology', 'technologicalApplicability']}
            label={
              <FormattedMessage
                id='pages.flow.view.flowInformation.technologicalApplicability'
                defaultMessage='Technical purpose of product or waste'
              />
            }
          />
          <SourceSelectForm
            name={['flowInformation', 'technology', 'referenceToTechnicalSpecification']}
            label={
              <FormattedMessage
                id='pages.flow.view.flowInformation.referenceToTechnicalSpecification'
                defaultMessage='Technical specification'
              />
            }
            lang={lang}
            formRef={formRef}
            onData={onData}
          />
        </Card>
      </Space>
    ),
    modellingAndValidation: (
      <Space direction='vertical' style={{ width: '100%' }}>
        {/* <Card size="small" title={'LCI Method'}>
          <Form.Item
            label={
              <FormattedMessage
                id="pages.flow.view.modellingAndValidation.lCIMethod:TypeOfDataSet"
                defaultMessage="LCI Method: Type Of Data Set"
              />
            }
            name={['modellingAndValidation', 'LCIMethod', 'typeOfDataSet']}
          >
            <Select options={flowTypeOptions} />
          </Form.Item>
        </Card>
        <br /> */}
        {/* <Card
          size="small"
          title={
            <FormattedMessage
              id="pages.flow.view.modellingAndValidation.complianceDeclarations"
              defaultMessage="Compliance Declarations"
            />
          }
        > */}
        <SourceSelectForm
          defaultSourceName={formType === 'create' ? 'ILCD Data Network - Entry-level' : undefined}
          lang={lang}
          formRef={formRef}
          label={
            <FormattedMessage
              id='pages.flow.view.modellingAndValidation.referenceToComplianceSystem'
              defaultMessage='Compliance system name'
            />
          }
          name={[
            'modellingAndValidation',
            'complianceDeclarations',
            'compliance',
            'common:referenceToComplianceSystem',
          ]}
          onData={onData}
          rules={getRules(schema['flowDataSet']['modellingAndValidation']['complianceDeclarations']['compliance']['common:referenceToComplianceSystem']['rules'])}
        />
        <br />
        <Form.Item
          label={
            <FormattedMessage
              id='pages.flow.view.modellingAndValidation.approvalOfOverallCompliance'
              defaultMessage='Approval of overall compliance'
            />
          }
          name={[
            'modellingAndValidation',
            'complianceDeclarations',
            'compliance',
            'common:approvalOfOverallCompliance',
          ]}
          rules={getRules(schema['flowDataSet']['modellingAndValidation']['complianceDeclarations']['compliance']['common:approvalOfOverallCompliance']['rules'])}
        >
          <Select options={complianceOptions} />
        </Form.Item>
        {/* </Card> */}
      </Space>
    ),
    administrativeInformation: (
      <Space direction='vertical' style={{ width: '100%' }}>
        <Card
          size='small'
          title={
            <FormattedMessage
              id='pages.flow.view.administrativeInformation.dataEntryBy'
              defaultMessage='Data entry by'
            />
          }
        >
          <Form.Item
            label={
              <FormattedMessage
                id='pages.flow.view.administrativeInformation.timeStamp'
                defaultMessage='Time stamp (last saved)'
              />
            }
            name={['administrativeInformation', 'dataEntryBy', 'common:timeStamp']}
            rules={getRules(schema['flowDataSet']['administrativeInformation']['dataEntryBy']['common:timeStamp']['rules'])}
          >
            <Input disabled={true} style={{ color: token.colorTextDescription }} />
          </Form.Item>
          <SourceSelectForm
            defaultSourceName={formType === 'create' ? 'ILCD format' : undefined}
            lang={lang}
            formRef={formRef}
            label={
              <FormattedMessage
                id='pages.flow.view.administrativeInformation.referenceToDataSetFormat'
                defaultMessage='Data set format(s)'
              />
            }
            name={['administrativeInformation', 'dataEntryBy', 'common:referenceToDataSetFormat']}
            rules={getRules(schema['flowDataSet']['administrativeInformation']['dataEntryBy']['common:referenceToDataSetFormat']['rules'])}
            onData={onData}
          />
          <br />
          <ContactSelectForm
            lang={lang}
            formRef={formRef}
            label={
              <FormattedMessage
                id='pages.flow.view.administrativeInformation.referenceToPersonOrEntityEnteringTheData'
                defaultMessage='Data entry by:'
              />
            }
            name={[
              'administrativeInformation',
              'dataEntryBy',
              'common:referenceToPersonOrEntityEnteringTheData',
            ]}
            onData={onData}
          />
        </Card>
        <br />

        <Card
          size='small'
          title={
            <FormattedMessage
              id='pages.flow.view.administrativeInformation.publicationAndOwnership'
              defaultMessage='Publication and ownership'
            />
          }
        >
          <Form.Item
            label={
              <FormattedMessage
                id='pages.flow.view.administrativeInformation.dataSetVersion'
                defaultMessage='Data set version'
              />
            }
            name={['administrativeInformation', 'publicationAndOwnership', 'common:dataSetVersion']}
            rules={getRules(schema['flowDataSet']['administrativeInformation']['publicationAndOwnership']['common:dataSetVersion']['rules'])}
          >
            <Input />
          </Form.Item>
          <FlowsSelectForm
            name={['administrativeInformation', 'publicationAndOwnership', 'common:referenceToPrecedingDataSetVersion']}
            label={
              <FormattedMessage
<<<<<<< HEAD
                id="pages.flow.view.administrativeInformation.referenceToPrecedingDataSetVersion"
                defaultMessage="Preceding data set version"
=======
                id='pages.flow.view.administrativeInformation.permanentDataSetURI'
                defaultMessage='Permanent data set URI'
>>>>>>> 2d7f9179
              />
            }
            lang={lang}
            formRef={formRef}
            drawerVisible={drawerVisible}
            onData={onData}
          />
           <br />
          <ContactSelectForm
            lang={lang}
            formRef={formRef}
            label={
              <FormattedMessage
                id='pages.flow.view.administrativeInformation.referenceToOwnershipOfDataSet'
                defaultMessage='Owner of data set'
              />
            }
            name={[
              'administrativeInformation',
              'publicationAndOwnership',
              'common:referenceToOwnershipOfDataSet',
            ]}
            onData={onData}
            rules={getRules(schema['flowDataSet']['administrativeInformation']['publicationAndOwnership']['common:referenceToOwnershipOfDataSet']['rules'])}
          />
          <br />
          <Form.Item
            label={
              <FormattedMessage
                id="pages.flow.view.administrativeInformation.permanentDataSetURI"
                defaultMessage="Permanent data set URI"
              />
            }
            name={[
              'administrativeInformation',
              'publicationAndOwnership',
              'common:permanentDataSetURI',
            ]}
          >
            <Input />
          </Form.Item>
        </Card>
      </Space>
    ),
    flowProperties: (
      <ProTable<FlowpropertyTabTable, ListPagination>
        actionRef={actionRefPropertyTable}
        search={false}
        pagination={{
          showSizeChanger: false,
          pageSize: 10,
        }}
        toolBarRender={() => {
          return [<PropertyCreate key={0} lang={lang} onData={onPropertyDataCreate} />];
        }}
        // dataSource={genFlowPropertyTabTableData(propertyDataSource, lang)}
        dataSource={dataSource}
        columns={propertyColumns}
      />
    ),
  };

  useEffect(() => {
    if (!drawerVisible) return;
    setThisFlowType(flowType);
  }, [flowType]);

  return (
    <Card
      style={{ width: '100%' }}
      tabList={tabList}
      activeTabKey={activeTabKey}
      onTabChange={onTabChange}
    >
      {Object.keys(tabContent).map((key) => (
        <div key={key} style={{ display: key === activeTabKey ? 'block' : 'none' }}>
          {tabContent[key]}
        </div>
      ))}
    </Card>
  );
};<|MERGE_RESOLUTION|>--- conflicted
+++ resolved
@@ -231,7 +231,6 @@
           <Card
             size='small'
             title={
-<<<<<<< HEAD
               <RequiredMark
                 label={
                   <FormattedMessage
@@ -240,11 +239,6 @@
                   />
                 }
                 showError={baseNameError}
-=======
-              <FormattedMessage
-                id='pages.flow.view.flowInformation.baseName'
-                defaultMessage='Base name'
->>>>>>> 2d7f9179
               />
             }
           >
@@ -264,7 +258,6 @@
           <Card
             size='small'
             title={
-<<<<<<< HEAD
               <RequiredMark
                 label={
                   <FormattedMessage
@@ -273,11 +266,6 @@
                   />
                 }
                 showError={treatmentStandardsRoutesError}
-=======
-              <FormattedMessage
-                id='pages.flow.view.flowInformation.treatmentStandardsRoutes'
-                defaultMessage='Treatment, standards, routes'
->>>>>>> 2d7f9179
               />
             }
           >
@@ -297,7 +285,6 @@
           <Card
             size='small'
             title={
-<<<<<<< HEAD
               <RequiredMark
                 label={
                   <FormattedMessage
@@ -306,11 +293,6 @@
                   />
                 }
                 showError={mixAndLocationTypesError}
-=======
-              <FormattedMessage
-                id='pages.flow.view.flowInformation.mixAndLocationTypes'
-                defaultMessage='Mix and location types'
->>>>>>> 2d7f9179
               />
             }
           >
@@ -708,13 +690,8 @@
             name={['administrativeInformation', 'publicationAndOwnership', 'common:referenceToPrecedingDataSetVersion']}
             label={
               <FormattedMessage
-<<<<<<< HEAD
-                id="pages.flow.view.administrativeInformation.referenceToPrecedingDataSetVersion"
-                defaultMessage="Preceding data set version"
-=======
-                id='pages.flow.view.administrativeInformation.permanentDataSetURI'
-                defaultMessage='Permanent data set URI'
->>>>>>> 2d7f9179
+                id="pages.flow.view.administrativeInformation.permanentDataSetURI"
+                defaultMessage="Permanent data set URI"
               />
             }
             lang={lang}
@@ -744,8 +721,8 @@
           <Form.Item
             label={
               <FormattedMessage
-                id="pages.flow.view.administrativeInformation.permanentDataSetURI"
-                defaultMessage="Permanent data set URI"
+                id='pages.flow.view.administrativeInformation.permanentDataSetURI'
+                defaultMessage='Permanent data set URI'
               />
             }
             name={[
