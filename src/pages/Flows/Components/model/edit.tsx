import { CloseOutlined, FormOutlined } from '@ant-design/icons';
import { FlowEditor, FlowEditorProvider, FlowPanel } from '@ant-design/pro-flow';
import type { ActionType } from '@ant-design/pro-table';
import { Button, Drawer, Spin, Tooltip } from 'antd';
import type { FC } from 'react';
import { useState } from 'react';
import { FormattedMessage } from 'umi';
import { StringRender } from './node';
import Toolbar from './toolbar';

type Props = {
  id: string;
  buttonType: string;
  lang: string;
  actionRef: React.MutableRefObject<ActionType | undefined>;
};
<<<<<<< HEAD
const ModelFlowEdit: FC<Props> = ({ buttonType, lang }) => {
    // const formRefEdit = useRef<ProFormInstance>();
    const [drawerVisible, setDrawerVisible] = useState(false);
    // const [fromData, setFromData] = useState<any>({});
    // const [initData, setInitData] = useState<any>({});
    const [spinning, setSpinning] = useState(false);
=======
const ModelFlowEdit: FC<Props> = ({ buttonType }) => {
  // const formRefEdit = useRef<ProFormInstance>();
  const [drawerVisible, setDrawerVisible] = useState(false);
  // const [fromData, setFromData] = useState<any>({});
  // const [initData, setInitData] = useState<any>({});
  const [spinning, setSpinning] = useState(false);
>>>>>>> 5d64436d

  // const { Sider, Content } = Layout;

  const onSpin = (spin: boolean) => {
    setSpinning(spin);
  };

  const onEdit = () => {
    setDrawerVisible(true);
  };

  return (
    <>
      {buttonType === 'icon' ? (
        <Tooltip title={<FormattedMessage id="pages.button.edit" defaultMessage="Edit" />}>
          <Button shape="circle" icon={<FormOutlined />} size="small" onClick={onEdit} />
        </Tooltip>
      ) : (
        <Button onClick={onEdit}>
          <FormattedMessage id="pages.button.edit" defaultMessage="Edit" />
        </Button>
      )}

<<<<<<< HEAD
            <Drawer
                title={<FormattedMessage id="pages.flow.model.drawer.title.edit" defaultMessage="Edit Model" />}
                width="100%"
                closable={false}
                extra={
                    <Button
                        icon={<CloseOutlined />}
                        style={{ border: 0 }}
                        onClick={() => setDrawerVisible(false)}
                    />
                }
                maskClosable={true}
                open={drawerVisible}
                onClose={() => setDrawerVisible(false)}
            >
                {/* <Spin spinning={spinning}> */}
                <FlowEditorProvider>
                    <FlowEditor nodeTypes={{ StringNode: StringRender }}>
                        <FlowPanel position="top-right">
                            <Toolbar id={''} lang={lang} onSpin={onSpin} />
                        </FlowPanel>
                    </FlowEditor>
                </FlowEditorProvider>
                {/* </Spin> */}
                <Spin spinning={spinning} fullscreen />
            </Drawer>
        </>
    );
=======
      <Drawer
        title={
          <FormattedMessage id="pages.flow.model.drawer.title.edit" defaultMessage="Edit Model" />
        }
        width="100%"
        closable={false}
        extra={
          <Button
            icon={<CloseOutlined />}
            style={{ border: 0 }}
            onClick={() => setDrawerVisible(false)}
          />
        }
        maskClosable={true}
        open={drawerVisible}
        onClose={() => setDrawerVisible(false)}
      >
        {/* <Spin spinning={spinning}> */}
        <FlowEditorProvider>
          <FlowEditor nodeTypes={{ StringNode: StringRender }}>
            <FlowPanel position="top-right">
              <Toolbar id={''} onSpin={onSpin} />
            </FlowPanel>
          </FlowEditor>
        </FlowEditorProvider>
        {/* </Spin> */}
        <Spin spinning={spinning} fullscreen />
      </Drawer>
    </>
  );
>>>>>>> 5d64436d
};

export default ModelFlowEdit;<|MERGE_RESOLUTION|>--- conflicted
+++ resolved
@@ -14,21 +14,12 @@
   lang: string;
   actionRef: React.MutableRefObject<ActionType | undefined>;
 };
-<<<<<<< HEAD
 const ModelFlowEdit: FC<Props> = ({ buttonType, lang }) => {
     // const formRefEdit = useRef<ProFormInstance>();
     const [drawerVisible, setDrawerVisible] = useState(false);
     // const [fromData, setFromData] = useState<any>({});
     // const [initData, setInitData] = useState<any>({});
     const [spinning, setSpinning] = useState(false);
-=======
-const ModelFlowEdit: FC<Props> = ({ buttonType }) => {
-  // const formRefEdit = useRef<ProFormInstance>();
-  const [drawerVisible, setDrawerVisible] = useState(false);
-  // const [fromData, setFromData] = useState<any>({});
-  // const [initData, setInitData] = useState<any>({});
-  const [spinning, setSpinning] = useState(false);
->>>>>>> 5d64436d
 
   // const { Sider, Content } = Layout;
 
@@ -52,7 +43,6 @@
         </Button>
       )}
 
-<<<<<<< HEAD
             <Drawer
                 title={<FormattedMessage id="pages.flow.model.drawer.title.edit" defaultMessage="Edit Model" />}
                 width="100%"
@@ -81,38 +71,6 @@
             </Drawer>
         </>
     );
-=======
-      <Drawer
-        title={
-          <FormattedMessage id="pages.flow.model.drawer.title.edit" defaultMessage="Edit Model" />
-        }
-        width="100%"
-        closable={false}
-        extra={
-          <Button
-            icon={<CloseOutlined />}
-            style={{ border: 0 }}
-            onClick={() => setDrawerVisible(false)}
-          />
-        }
-        maskClosable={true}
-        open={drawerVisible}
-        onClose={() => setDrawerVisible(false)}
-      >
-        {/* <Spin spinning={spinning}> */}
-        <FlowEditorProvider>
-          <FlowEditor nodeTypes={{ StringNode: StringRender }}>
-            <FlowPanel position="top-right">
-              <Toolbar id={''} onSpin={onSpin} />
-            </FlowPanel>
-          </FlowEditor>
-        </FlowEditorProvider>
-        {/* </Spin> */}
-        <Spin spinning={spinning} fullscreen />
-      </Drawer>
-    </>
-  );
->>>>>>> 5d64436d
 };
 
 export default ModelFlowEdit;