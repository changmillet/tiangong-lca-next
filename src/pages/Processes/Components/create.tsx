--- conflicted
+++ resolved
@@ -328,18 +328,13 @@
           }
         >
           <Form.Item
-<<<<<<< HEAD
             label={
               <FormattedMessage
                 id="pages.process.view.processInformation.location"
                 defaultMessage="Location"
               />
             }
-            name={['processInformation', 'locationOfOperationSupplyOrProduction', '@location']}
-=======
-            label="Location"
             name={['processInformation','geography', 'locationOfOperationSupplyOrProduction', '@location']}
->>>>>>> ff9085e9
           >
             <Input />
           </Form.Item>
