# TianGong LCA NEXT

## Install dependencies

```bash
curl -o- https://raw.githubusercontent.com/nvm-sh/nvm/v0.39.7/install.sh | bash
<<<<<<< HEAD

nvm install
nvm alias default 20
nvm use

npm install
```
=======

nvm install
nvm alias default 20
nvm use
>>>>>>> a8d4026f

npm install
```

## Provided Scripts

Scripts provided in `package.json`. It's safe to modify or add additional script:

### Start project

```bash
npm start
```

### Build project

```bash
npm run build
```

### Check code style

```bash
npm run lint
```

You can also use script to auto fix some lint error:

```bash
npm run lint:fix
```

### Test code

```bash
npm test
```

## You can now run the Next.js local development server

🚀 **Use VSCode Launch Program configuration to Debug!** 🚀

The app should now be running on [localhost:8000](http://localhost:8000/).<|MERGE_RESOLUTION|>--- conflicted
+++ resolved
@@ -4,20 +4,10 @@
 
 ```bash
 curl -o- https://raw.githubusercontent.com/nvm-sh/nvm/v0.39.7/install.sh | bash
-<<<<<<< HEAD
 
 nvm install
 nvm alias default 20
 nvm use
-
-npm install
-```
-=======
-
-nvm install
-nvm alias default 20
-nvm use
->>>>>>> a8d4026f
 
 npm install
 ```
