--- conflicted
+++ resolved
@@ -61,7 +61,6 @@
 }
 
 export function classificationToString(classifications: any) {
-  console.log('classifications', classifications);
   let classificationStr = '-';
   if (Array.isArray(classifications)) {
     const filterList0 = classifications.filter((i) => i['@level'].toString() === '0');
@@ -87,19 +86,11 @@
   if (Array.isArray(classifications)) {
     const filterList0 = classifications.filter((i) => i['@level'].toString() === '0');
     if (filterList0.length > 0) {
-<<<<<<< HEAD
-      classificationJson = { '@level_0': filterList0[0]['#text'] ?? {} };
-      const filterList1 = classifications.filter((i) => i['@level'] === '1');
-      if (filterList1.length > 0) {
-        classificationJson = { ...classificationJson, '@level_1': filterList1[0]['#text'] ?? {} };
-        const filterList2 = classifications.filter((i) => i['@level'] === '2');
-=======
       classificationJson = { '@level_0': filterList0[0]['#text'] ?? '-' };
       const filterList1 = classifications.filter((i) => i['@level'].toString() === '1');
       if (filterList1.length > 0) {
         classificationJson = { ...classificationJson, '@level_1': filterList1[0]['#text'] ?? '-' };
         const filterList2 = classifications.filter((i) => i['@level'].toString() === '2');
->>>>>>> 0630e292
         if (filterList2.length > 0) {
           classificationJson = {
             ...classificationJson,
