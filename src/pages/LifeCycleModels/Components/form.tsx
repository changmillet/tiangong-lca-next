--- conflicted
+++ resolved
@@ -84,18 +84,12 @@
           <Card
             size='small'
             title={
-<<<<<<< HEAD
               <RequiredMark
                 label={<FormattedMessage
                   id="pages.lifeCycleModel.information.baseName"
                   defaultMessage="Base name"
                 />}
                 showError={baseNameError}
-=======
-              <FormattedMessage
-                id='pages.lifeCycleModel.information.baseName'
-                defaultMessage='Base name'
->>>>>>> 2d7f9179
               />
             }
           >
@@ -115,18 +109,12 @@
           <Card
             size='small'
             title={
-<<<<<<< HEAD
               <RequiredMark
                 label={<FormattedMessage
                   id="pages.lifeCycleModel.information.treatmentStandardsRoutes"
                   defaultMessage="Treatment, standards, routes"
                 />}
                 showError={treatmentStandardsRoutesError}
-=======
-              <FormattedMessage
-                id='pages.lifeCycleModel.information.treatmentStandardsRoutes'
-                defaultMessage='Treatment, standards, routes'
->>>>>>> 2d7f9179
               />
             }
           >
@@ -151,18 +139,12 @@
           <Card
             size='small'
             title={
-<<<<<<< HEAD
               <RequiredMark
                 label={<FormattedMessage
                   id="pages.lifeCycleModel.information.mixAndLocationTypes"
                   defaultMessage="Mix and location types"
                 />}
                 showError={mixAndLocationTypesError}
-=======
-              <FormattedMessage
-                id='pages.lifeCycleModel.information.mixAndLocationTypes'
-                defaultMessage='Mix and location types'
->>>>>>> 2d7f9179
               />
             }
           >
