import LangTextItemForm from '@/components/LangTextItem/form';
import LevelTextItemForm from '@/components/LevelTextItem/form';
import { CASNumber, dataSetVersion, StringMultiLang_r } from '@/components/Validator/index';
import SourceSelectForm from '@/pages/Sources/Components/select/form';
import ReferenceUnit from '@/pages/Unitgroups/Components/Unit/reference';
import { complianceOptions, FlowpropertyTabTable } from '@/services/flows/data';
import { genFlowPropertyTabTableData } from '@/services/flows/util';
import { ListPagination } from '@/services/general/data';
import { CheckCircleTwoTone, CloseCircleOutlined } from '@ant-design/icons';
import { ActionType, ProColumns, ProTable } from '@ant-design/pro-components';
import type { ProFormInstance } from '@ant-design/pro-form';
import { Card, Form, Input, Select, Space } from 'antd';
import type { FC } from 'react';
import React, { useEffect, useRef, useState } from 'react';
import { FormattedMessage } from 'umi';
import { flowTypeOptions } from './optiondata';
import PropertyCreate from './Property/create';
import PropertyDelete from './Property/delete';
import PropertyEdit from './Property/edit';
import PropertyView from './Property/view';

type Props = {
  lang: string;
  activeTabKey: string;
  drawerVisible: boolean;
  formRef: React.MutableRefObject<ProFormInstance | undefined>;
  onData: () => void;
  flowType: string | undefined;
  propertyDataSource: FlowpropertyTabTable[];
  onPropertyData: (data: any) => void;
  onPropertyDataCreate: (data: any) => void;
  onTabChange: (key: string) => void;
};
export const FlowForm: FC<Props> = ({
  lang,
  activeTabKey,
  drawerVisible,
  formRef,
  onData,
  flowType,
  propertyDataSource,
  onPropertyData,
  onPropertyDataCreate,
  onTabChange,
}) => {
  const [thisFlowType, setThisFlowType] = useState<string | undefined>(flowType);
  const actionRefPropertyTable = useRef<ActionType>();

  const tabList = [
    {
      key: 'flowInformation',
      tab: (
        <FormattedMessage id="pages.flow.view.flowInformation" defaultMessage="Flow Information" />
      ),
    },
    {
      key: 'modellingAndValidation',
      tab: (
        <FormattedMessage
          id="pages.flow.view.modellingAndValidation"
          defaultMessage="Modelling And Validation"
        />
      ),
    },
    {
      key: 'administrativeInformation',
      tab: (
        <FormattedMessage
          id="pages.flow.view.administrativeInformation"
          defaultMessage="Administrative Information"
        />
      ),
    },
    {
      key: 'flowProperties',
      tab: <FormattedMessage id="pages.flow.view.flowProperty" defaultMessage="Flow Property" />,
    },
  ];

  const propertyColumns: ProColumns<FlowpropertyTabTable>[] = [
    {
      title: <FormattedMessage id="pages.table.title.index" defaultMessage="Index" />,
      dataIndex: 'index',
      valueType: 'index',
      search: false,
    },
    {
      title: <FormattedMessage id="pages.flow.flowProperties.referenceToFlowDataSet" defaultMessage="Reference" />,
      dataIndex: 'referenceToFlowPropertyDataSet',
      sorter: false,
      search: false,
    },
    {
      title: (
        <FormattedMessage id="pages.flow.view.flowProperties.meanValue" defaultMessage="Mean Value" />
      ),
      dataIndex: 'meanValue',
      sorter: false,
      search: false,
    },
    {
      title: (
        <FormattedMessage
          id="pages.flowproperty.referenceToReferenceUnitGroup"
          defaultMessage="Reference Unit Group"
        />
      ),
      dataIndex: 'refUnitGroup',
      sorter: false,
      search: false,
      render: (_, row) => {
        return [
          <ReferenceUnit key={0} id={row.referenceToFlowPropertyDataSetId} idType={'flowproperty'} lang={lang} />,
        ];
      },
    },
    {
      title: (
        <FormattedMessage
          id="pages.process.exchange.quantitativeReference"
          defaultMessage="Quantitative Reference"
        />
      ),
      dataIndex: 'quantitativeReference',
      sorter: false,
      search: false,
      render: (_, row) => {
        if (row.quantitativeReference) {
          return <CheckCircleTwoTone twoToneColor="#52c41a" />;
        }
        return <CloseCircleOutlined />;
      },
    },
    {
      title: <FormattedMessage id="pages.table.title.option" defaultMessage="Option" />,
      dataIndex: 'option',
      search: false,
      render: (_, row) => {
        return [
          <Space size={'small'} key={0}>
            <PropertyView
              id={row.dataSetInternalID}
              data={propertyDataSource}
              lang={lang}
              buttonType={'icon'}
            />
            <PropertyEdit
              id={row.dataSetInternalID}
              data={propertyDataSource}
              lang={lang}
              buttonType={'icon'}
              actionRef={actionRefPropertyTable}
              onData={onPropertyData}
              setViewDrawerVisible={() => { }}
            />
            <PropertyDelete
              id={row.dataSetInternalID}
              data={propertyDataSource}
              buttonType={'icon'}
              actionRef={actionRefPropertyTable}
              setViewDrawerVisible={() => { }}
              onData={onPropertyData}
            />
          </Space>,
        ];
      },
    },
  ];

  const tabContent: { [key: string]: JSX.Element } = {
    flowInformation: (
      <Space direction="vertical" style={{ width: '100%' }}>
        {/* <Card size="small" title={'Data Set Information'}> */}
        <Card
          size="small"
          title={
            <FormattedMessage
              id="pages.flow.view.flowInformation.baseName"
              defaultMessage="Base Name"
            />
          }
        >
          <LangTextItemForm
            name={['flowInformation', 'dataSetInformation', 'name', 'baseName']}
            label={
              <FormattedMessage
                id="pages.flow.view.flowInformation.baseName"
                defaultMessage="Base Name"
              />
            }
            rules={StringMultiLang_r}
          />
        </Card>
        <br />
        <Card
          size="small"
          title={
            <FormattedMessage
              id="pages.flow.view.flowInformation.synonyms"
              defaultMessage="Synonyms"
            />
          }
        >
          <LangTextItemForm
            name={['flowInformation', 'dataSetInformation', 'common:synonyms']}
            label={
              <FormattedMessage
                id="pages.flow.view.flowInformation.synonyms"
                defaultMessage="Synonyms"
              />
            }
          />
        </Card>
        <br />
        <Card
          size="small"
          title={
            <FormattedMessage
              id="pages.flow.view.flowInformation.typeAndClassificationOfDataSet"
              defaultMessage="Type and Classification of Data Set"
            />
          }
        >
          <Form.Item
            label={
              <FormattedMessage
                id="pages.flow.view.modellingAndValidation.typeOfDataSet"
                defaultMessage="Type Of Data Set"
              />
            }
            name={['flowInformation', 'LCIMethod', 'typeOfDataSet']}
          >
            <Select
              options={flowTypeOptions}
              onChange={(value) => {
                if (flowType === 'Elementary flow' || value === 'Elementary flow') {
                  const nameList = [
                    'flowInformation',
                    'dataSetInformation',
                    'classificationInformation',
                    'common:elementaryFlowCategorization',
                    'common:category',
                  ];
                  formRef.current?.setFieldValue([...nameList, '@level_0'], null);
                  formRef.current?.setFieldValue([...nameList, '@level_1'], null);
                  formRef.current?.setFieldValue([...nameList, '@level_2'], null);
                  formRef.current?.setFieldValue([...nameList, '@catId_0'], null);
                  formRef.current?.setFieldValue([...nameList, '@catId_1'], null);
                  formRef.current?.setFieldValue([...nameList, '@catId_2'], null);
                }
                setThisFlowType(value);
              }}
            />
          </Form.Item>

          <Card
            size="small"
            title={
              <FormattedMessage
                id="pages.flow.view.flowInformation.classification"
                defaultMessage="Classification"
              />
            }
          >
            <LevelTextItemForm
              dataType={'Flow'}
              lang={lang}
              flowType={thisFlowType}
              formRef={formRef}
              onData={onData}
              name={[
                'flowInformation',
                'dataSetInformation',
                'classificationInformation',
                'common:elementaryFlowCategorization',
                'common:category',
              ]}
            />
          </Card>
        </Card>
        <br />
        <Form.Item
          label={
            <FormattedMessage
              id="pages.flow.view.flowInformation.cASNumber"
              defaultMessage="CAS Number"
            />
          }
          name={['flowInformation', 'dataSetInformation', 'CASNumber']}
          rules={CASNumber}
        >
          <Input />
        </Form.Item>
        <br />
        <Card
          size="small"
          title={
            <FormattedMessage
              id="pages.flow.view.flowInformation.generalComment"
              defaultMessage="General Comment"
            />
          }
        >
          <LangTextItemForm
            name={['flowInformation', 'dataSetInformation', 'common:generalComment']}
            label={
              <FormattedMessage
                id="pages.flow.view.flowInformation.generalComment"
                defaultMessage="General Comment"
              />
            }
          />
        </Card>
        <br />
        <Form.Item
          label={
            <FormattedMessage
              id="pages.flow.view.flowInformation.eCNumber"
              defaultMessage="EC Number"
            />
          }
          name={['flowInformation', 'dataSetInformation', 'common:other', 'ecn:ECNumber']}
        >
          <Input />
        </Form.Item>
        {/* </Card> */}
        {/* <br />
                    <Card size="small" title={'Quantitative Reference'}>
                        <Form.Item label='Reference To Reference Flow Property' name={['flowInformation', 'quantitativeReference', 'referenceToReferenceFlowProperty']}>
                            <Input />
                        </Form.Item>
                    </Card> */}
      </Space>
    ),
    modellingAndValidation: (
      <Space direction="vertical" style={{ width: '100%' }}>
        {/* <Card size="small" title={'LCI Method'}>
          <Form.Item
            label={
              <FormattedMessage
                id="pages.flow.view.modellingAndValidation.lCIMethod:TypeOfDataSet"
                defaultMessage="LCI Method: Type Of Data Set"
              />
            }
            name={['modellingAndValidation', 'LCIMethod', 'typeOfDataSet']}
          >
            <Select options={flowTypeOptions} />
          </Form.Item>
        </Card>
        <br /> */}
        {/* <Card
          size="small"
          title={
            <FormattedMessage
              id="pages.flow.view.modellingAndValidation.complianceDeclarations"
              defaultMessage="Compliance Declarations"
            />
          }
        > */}
        <SourceSelectForm
          lang={lang}
          formRef={formRef}
          label={
            <FormattedMessage
              id="pages.flow.view.modellingAndValidation.referenceToComplianceSystem"
              defaultMessage="Reference To Compliance System"
            />
          }
          name={[
            'modellingAndValidation',
            'complianceDeclarations',
            'compliance',
            'common:referenceToComplianceSystem',
          ]}
          onData={onData}
        />
        <br />
        <Form.Item
          label={
            <FormattedMessage
              id="pages.flow.view.modellingAndValidation.approvalOfOverallCompliance"
              defaultMessage="Approval Of Overall Compliance"
            />
          }
          name={[
            'modellingAndValidation',
            'complianceDeclarations',
            'compliance',
            'common:approvalOfOverallCompliance',
          ]}
        >
          <Select options={complianceOptions} />
        </Form.Item>
        {/* </Card> */}
      </Space>
    ),
    administrativeInformation: (
      <Space direction="vertical" style={{ width: '100%' }}>
        <Card
          size="small"
          title={
            <FormattedMessage
              id="pages.flow.view.administrativeInformation.dataEntryBy"
              defaultMessage="Data Entry By"
            />
          }
        >
          <Form.Item
            label={
              <FormattedMessage
                id="pages.flow.view.administrativeInformation.timeStamp"
                defaultMessage="Time Stamp"
              />
            }
            name={['administrativeInformation', 'dataEntryBy', 'common:timeStamp']}
          >
            <Input disabled={true} style={{ color: '#000' }} />
          </Form.Item>
          <SourceSelectForm
            lang={lang}
            formRef={formRef}
            label={
              <FormattedMessage
                id="pages.flow.view.administrativeInformation.referenceToDataSetFormat"
                defaultMessage="Reference To Data Set Format"
              />
            }
            name={['administrativeInformation', 'dataEntryBy', 'common:referenceToDataSetFormat']}
            onData={onData}
          />
        </Card>

        <Card
          size="small"
          title={
            <FormattedMessage
              id="pages.flow.view.administrativeInformation.publicationAndOwnership"
              defaultMessage="Publication And Ownership"
            />
          }
        >
          <Form.Item
            label={
              <FormattedMessage
                id="pages.flow.view.administrativeInformation.dataSetVersion"
                defaultMessage="Data Set Version"
              />
            }
            name={['administrativeInformation', 'publicationAndOwnership', 'common:dataSetVersion']}
            rules={dataSetVersion}
          >
            <Input />
          </Form.Item>
          <Form.Item
            label={
              <FormattedMessage
                id="pages.flow.view.administrativeInformation.permanentDataSetURI"
                defaultMessage="Permanent Data Set URI"
              />
            }
            name={[
              'administrativeInformation',
              'publicationAndOwnership',
              'common:permanentDataSetURI',
            ]}
          >
            <Input />
          </Form.Item>
        </Card>
      </Space>
    ),
    flowProperties: (
<<<<<<< HEAD
      <ProTable<FlowpropertyTabTable, ListPagination>
        actionRef={actionRefPropertyTable}
        search={false}
        pagination={{
          showSizeChanger: false,
          pageSize: 10,
        }}
        toolBarRender={() => {
          return [<PropertyCreate key={0} lang={lang} onData={onPropertyDataCreate} />];
        }}
        dataSource={genFlowPropertyTabTableData(propertyDataSource, lang)}
        columns={propertyColumns}
      />

      // <Space direction="vertical" style={{ width: '100%' }}>
      //   {/* <Card size="small" title={'Flow Property'}> */}
      //   {/* <Form.Item label="Data Set Internal ID" name={['flowProperties', 'flowProperty', '@dataSetInternalID']}>
      //               <Input />
      //           </Form.Item>
      //           <br /> */}
      //   <FlowpropertiesSelect
      //     label={
      //       <FormattedMessage
      //         id="pages.flow.view.flowProperties.referenceToDataSetFormat"
      //         defaultMessage="Reference To Data Set Format"
      //       />
      //     }
      //     name={['flowProperties', 'flowProperty', 'referenceToFlowPropertyDataSet']}
      //     lang={lang}
      //     drawerVisible={drawerVisible}
      //     formRef={formRef}
      //     onData={onData}
      //   />
      //   <br />
      //   <Form.Item
      //     label={
      //       <FormattedMessage
      //         id="pages.flow.view.flowProperties.meanValue"
      //         defaultMessage="Mean Value"
      //       />
      //     }
      //     name={['flowProperties', 'flowProperty', 'meanValue']}
      //   >
      //     <Input />
      //   </Form.Item>
      //   {/* </Card> */}
      // </Space>
=======
      <Space direction="vertical" style={{ width: '100%' }}>
        {/* <Card size="small" title={'Flow Property'}> */}
        {/* <Form.Item label="Data Set Internal ID" name={['flowProperties', 'flowProperty', '@dataSetInternalID']}>
                    <Input />
                </Form.Item>
                <br /> */}
        <FlowpropertiesSelect
          label={
            <FormattedMessage
              id="pages.flow.view.flowProperties.referenceToFlowPropertyDataSet"
              defaultMessage="Reference To Flow Property DataSet"
            />
          }
          name={['flowProperties', 'flowProperty', 'referenceToFlowPropertyDataSet']}
          lang={lang}
          drawerVisible={drawerVisible}
          formRef={formRef}
          onData={onData}
        />
        <br />
        <Form.Item
          label={
            <FormattedMessage
              id="pages.flow.view.flowProperties.meanValue"
              defaultMessage="Mean Value"
            />
          }
          name={['flowProperties', 'flowProperty', 'meanValue']}
        >
          <Input />
        </Form.Item>
        {/* </Card> */}
      </Space>
>>>>>>> 0b2e5348
    ),
  };

  useEffect(() => {
    if (!drawerVisible) return;
    setThisFlowType(flowType);
  }, [flowType]);

  return (
    <Card
      style={{ width: '100%' }}
      tabList={tabList}
      activeTabKey={activeTabKey}
      onTabChange={onTabChange}
    >
      {tabContent[activeTabKey]}
    </Card>
  );
};<|MERGE_RESOLUTION|>--- conflicted
+++ resolved
@@ -470,7 +470,6 @@
       </Space>
     ),
     flowProperties: (
-<<<<<<< HEAD
       <ProTable<FlowpropertyTabTable, ListPagination>
         actionRef={actionRefPropertyTable}
         search={false}
@@ -484,75 +483,6 @@
         dataSource={genFlowPropertyTabTableData(propertyDataSource, lang)}
         columns={propertyColumns}
       />
-
-      // <Space direction="vertical" style={{ width: '100%' }}>
-      //   {/* <Card size="small" title={'Flow Property'}> */}
-      //   {/* <Form.Item label="Data Set Internal ID" name={['flowProperties', 'flowProperty', '@dataSetInternalID']}>
-      //               <Input />
-      //           </Form.Item>
-      //           <br /> */}
-      //   <FlowpropertiesSelect
-      //     label={
-      //       <FormattedMessage
-      //         id="pages.flow.view.flowProperties.referenceToDataSetFormat"
-      //         defaultMessage="Reference To Data Set Format"
-      //       />
-      //     }
-      //     name={['flowProperties', 'flowProperty', 'referenceToFlowPropertyDataSet']}
-      //     lang={lang}
-      //     drawerVisible={drawerVisible}
-      //     formRef={formRef}
-      //     onData={onData}
-      //   />
-      //   <br />
-      //   <Form.Item
-      //     label={
-      //       <FormattedMessage
-      //         id="pages.flow.view.flowProperties.meanValue"
-      //         defaultMessage="Mean Value"
-      //       />
-      //     }
-      //     name={['flowProperties', 'flowProperty', 'meanValue']}
-      //   >
-      //     <Input />
-      //   </Form.Item>
-      //   {/* </Card> */}
-      // </Space>
-=======
-      <Space direction="vertical" style={{ width: '100%' }}>
-        {/* <Card size="small" title={'Flow Property'}> */}
-        {/* <Form.Item label="Data Set Internal ID" name={['flowProperties', 'flowProperty', '@dataSetInternalID']}>
-                    <Input />
-                </Form.Item>
-                <br /> */}
-        <FlowpropertiesSelect
-          label={
-            <FormattedMessage
-              id="pages.flow.view.flowProperties.referenceToFlowPropertyDataSet"
-              defaultMessage="Reference To Flow Property DataSet"
-            />
-          }
-          name={['flowProperties', 'flowProperty', 'referenceToFlowPropertyDataSet']}
-          lang={lang}
-          drawerVisible={drawerVisible}
-          formRef={formRef}
-          onData={onData}
-        />
-        <br />
-        <Form.Item
-          label={
-            <FormattedMessage
-              id="pages.flow.view.flowProperties.meanValue"
-              defaultMessage="Mean Value"
-            />
-          }
-          name={['flowProperties', 'flowProperty', 'meanValue']}
-        >
-          <Input />
-        </Form.Item>
-        {/* </Card> */}
-      </Space>
->>>>>>> 0b2e5348
     ),
   };
 
