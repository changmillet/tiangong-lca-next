--- conflicted
+++ resolved
@@ -45,9 +45,6 @@
   ...pages_source,
   ...pages_product,
   ...validator,
-<<<<<<< HEAD
   ...teams,
-=======
   ...prompts
->>>>>>> 12eb5560
 };