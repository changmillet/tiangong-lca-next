import LangTextItemForm from '@/components/LangTextItem/form';
import FlowsSelectForm from '@/pages/Flows/Components/select/form';
import styles from '@/style/custom.less';
import { CloseOutlined, FormOutlined } from '@ant-design/icons';
import { ProForm, ProFormInstance } from '@ant-design/pro-components';
import {
  Button,
  Card,
  Collapse,
  Divider,
  Drawer,
  Form,
  Input,
  Select,
  Space,
  Switch,
  Tooltip,
  Typography,
} from 'antd';
import type { FC } from 'react';
import { useCallback, useEffect, useRef, useState } from 'react';
import { FormattedMessage } from 'umi';
import { DataDerivationTypeStatusOptions } from '../optiondata';
<<<<<<< HEAD
import { UnitsContext } from '@/contexts/unitContext';
import UnitConvert from '@/components/UnitConvert'
=======
import { convertUnit } from '@/utils/index';
>>>>>>> 306036f9

type Props = {
  id: string;
  data: any;
  lang: string;
  buttonType: string;
  // actionRef: React.MutableRefObject<ActionType | undefined>;
  setViewDrawerVisible: React.Dispatch<React.SetStateAction<boolean>>;
  onData: (data: any) => void;
  getRefUnit: () => string | undefined // 获取参考单位值
};
const ProcessExchangeEdit: FC<Props> = ({
  id,
  data,
  lang,
  buttonType,
  // actionRef,
  setViewDrawerVisible,
  onData,
  getRefUnit
}) => {
  const [drawerVisible, setDrawerVisible] = useState(false);
  const formRefEdit = useRef<ProFormInstance>();
  const [fromData, setFromData] = useState<any>({});
  const [initData, setInitData] = useState<any>({});
  const [asInput, setAsInput] = useState(false);
  const [functionalUnitOrOther, setFunctionalUnitOrOther] = useState(false);
<<<<<<< HEAD
  const [units, setUnits] = useState([]);
  const [unitConvertVisible, setUnitConvertVisible] = useState(false);
  const [unitConvertName, setUnitConvertName] = useState('');

  // useEffect(() => {
  //   console.log('units', units)
  // }, [units]);
  useEffect(() => {
    if (!unitConvertVisible) {
      setUnitConvertName('');
    }
  }, [unitConvertVisible]);
=======
  const [isConverted, setIsConverted] = useState(false);//只需要在第一次展示的时候转换一次
>>>>>>> 306036f9

  const handletFromData = () => {
    setFromData(formRefEdit.current?.getFieldsValue() ?? {});
  };

  const onEdit = useCallback(() => {
    setDrawerVisible(true);
  }, [setViewDrawerVisible]);

  const onReset = () => {
    // setSpinning(true);
    formRefEdit.current?.resetFields();
    const filteredData = data?.find((item: any) => item['@dataSetInternalID'] === id) ?? {};
    console.log('setInitData', filteredData, filteredData?.meanAmount, filteredData?.meanAmountUnit, getRefUnit())
    if (!isConverted) {
      const resMeanAmount = convertUnit(filteredData?.meanAmount, getRefUnit(), filteredData?.meanAmountUnit);
      if (resMeanAmount.status === 'success') {
        filteredData.meanAmount = resMeanAmount.value
      } else {
        return false
      };
      const resResoultingAmount = convertUnit(filteredData?.resultingAmount, getRefUnit(), filteredData?.resultingAmountUnit);
      if (resResoultingAmount.status === 'success') {
        filteredData.resultingAmount = resResoultingAmount.value
      } else {
        return false
      };
      setIsConverted(true)
    }
    setInitData(filteredData);
    formRefEdit.current?.setFieldsValue(filteredData);
    setFromData(filteredData);
    setFunctionalUnitOrOther(filteredData?.quantitativeReference ?? false);
    // setSpinning(false);
    setAsInput(filteredData?.exchangeDirection?.toLowerCase() === 'input');
  };

  useEffect(() => {
    if (!drawerVisible) {
      return
    };
    onReset();
  }, [drawerVisible]);

  return (
    <>
      <Tooltip title={<FormattedMessage id="pages.button.edit" defaultMessage="Edit" />}>
        {buttonType === 'icon' ? (
          <Button shape="circle" icon={<FormOutlined />} size="small" onClick={onEdit} />
        ) : (
          <Button onClick={onEdit}>
            <FormattedMessage id="pages.button.edit" defaultMessage="Edit" />
          </Button>
        )}
      </Tooltip>
      <UnitConvert
        visible={unitConvertVisible}
        onCancel={() => setUnitConvertVisible(false)}
        onOk={(result) => {
          formRefEdit.current?.setFieldValue(unitConvertName, result);
          setFromData({ ...fromData, [unitConvertName]: result })
        }}
        units={units}
        value={undefined}
      />
      <Drawer
        title={
          <FormattedMessage
            id="pages.process.exchange.drawer.title.edit"
            defaultMessage="Edit exchange"
          />
        }
        width="90%"
        closable={false}
        extra={
          <Button
            icon={<CloseOutlined />}
            style={{ border: 0 }}
            onClick={() => setDrawerVisible(false)}
          />
        }
        maskClosable={false}
        open={drawerVisible}
        onClose={() => setDrawerVisible(false)}
        footer={
          <Space size={'middle'} className={styles.footer_right}>
            <Button onClick={() => setDrawerVisible(false)}>
              <FormattedMessage id="pages.button.cancel" defaultMessage="Cancel" />
            </Button>
            <Button onClick={() => formRefEdit.current?.submit()} type="primary">
              <FormattedMessage id="pages.button.save" defaultMessage="Save" />
            </Button>
          </Space>
        }
      >
        <ProForm
          formRef={formRefEdit}
          initialValues={initData}
          onValuesChange={(_, allValues) => {
            setFromData(allValues ?? {});
            setFunctionalUnitOrOther(allValues?.quantitativeReference ?? false);
          }}
          submitter={{
            render: () => {
              return [];
            },
          }}
          onFinish={async () => {
            onData(
              data.map((item: any) => {
                if (item['@dataSetInternalID'] === id) {
                  return fromData;
                }
                return item;
              }),
            );
            formRefEdit.current?.resetFields();
            setDrawerVisible(false);
            // actionRef.current?.reload();
            return true;
          }}
        >
          <Space direction="vertical" style={{ width: '100%' }}>
            <Form.Item name={'@dataSetInternalID'} hidden>
              <Input />
            </Form.Item>
            <Form.Item
              label={
                <FormattedMessage
                  id="pages.process.view.exchange.exchangeDirection"
                  defaultMessage="Exchange direction"
                />
              }
              name={'exchangeDirection'}
            >
              <Select
                placeholder={
                  <FormattedMessage
                    id="pages.process.view.exchange.selectadirection"
                    defaultMessage="Select a direction"
                  />
                }
                optionFilterProp="direction"
                options={[
                  { value: 'input', label: 'Input' },
                  { value: 'output', label: 'Output' },
                ]}
                onChange={(value) => {
                  setAsInput(value === 'input');
                }}
              />
            </Form.Item>
<<<<<<< HEAD
            <UnitsContext.Provider value={{ units, setUnits }}>
              <FlowsSelectForm
                name={['referenceToFlowDataSet']}
                label={
                  <FormattedMessage
                    id="pages.process.view.exchange.referenceToFlowDataSet"
                    defaultMessage="Flow"
                  />
                }
                lang={lang}
                formRef={formRefEdit}
                drawerVisible={drawerVisible}
                asInput={asInput}
                onData={handletFromData}
              />
            </UnitsContext.Provider>
            <Form.Item
              label={
                <FormattedMessage
                  id="pages.process.view.exchange.meanAmount"
                  defaultMessage="Mean amount"
                />
              }
              name={'meanAmount'}
            >
              <Input onClick={() => { setUnitConvertVisible(true); setUnitConvertName('meanAmount') }} />
            </Form.Item>
            <Form.Item
              label={
                <FormattedMessage
                  id="pages.process.view.exchange.resultingAmount"
                  defaultMessage="Resulting amount"
                />
              }
              name={'resultingAmount'}
            >
              <Input onClick={() => { setUnitConvertVisible(true); setUnitConvertName('resultingAmount') }} />
            </Form.Item>

=======
            <FlowsSelectForm
              name={['referenceToFlowDataSet']}
              label={
                <FormattedMessage
                  id="pages.process.view.exchange.referenceToFlowDataSet"
                  defaultMessage="Flow"
                />
              }
              lang={lang}
              formRef={formRefEdit}
              drawerVisible={drawerVisible}
              asInput={asInput}
              onData={handletFromData}
            />
            <Card>
              <Form.Item
                label={
                  <FormattedMessage
                    id="pages.process.view.exchange.meanAmount"
                    defaultMessage="Mean amount"
                  />
                }
                name={'meanAmount'}
              >
                <Input />
              </Form.Item>
              <Form.Item
                label={
                  <FormattedMessage
                    id="pages.process.view.exchange.unitName"
                    defaultMessage="Name of unit"
                  />
                }
                name={'meanAmountUnit'}
              >
                <Input />
              </Form.Item>
            </Card>
            <Card>
              <Form.Item
                label={
                  <FormattedMessage
                    id="pages.process.view.exchange.resultingAmount"
                    defaultMessage="Resulting amount"
                  />
                }
                name={'resultingAmount'}
              >
                <Input />
              </Form.Item>
              <Form.Item
                label={
                  <FormattedMessage
                    id="pages.process.view.exchange.unitName"
                    defaultMessage="Name of unit"
                  />
                }
                name={'resultingAmountUnit'}
              >
                <Input />
              </Form.Item>
            </Card>
>>>>>>> 306036f9
            <Form.Item
              label={
                <FormattedMessage
                  id="processExchange.uncertaintyDistributionType"
                  defaultMessage="Uncertainty distribution type"
                />
              }
              name={'uncertaintyDistributionType'}
            >
              <Select
                options={[
                  { value: 'undefined', label: 'Undefined' },
                  { value: 'log-normal', label: 'Lognormal' },
                  { value: 'normal', label: 'Normal' },
                  { value: 'triangular', label: 'Triangular' },
                  { value: 'uniform', label: 'Uniform' },
                ]}
              />
            </Form.Item>
            {formRefEdit.current?.getFieldValue('uncertaintyDistributionType') === 'triangular' ||
              formRefEdit.current?.getFieldValue('uncertaintyDistributionType') === 'uniform' ? (
              <>
                <Form.Item
                  label={
                    <FormattedMessage
                      id="processExchange.minimumAmount"
                      defaultMessage="Minimum amount"
                    />
                  }
                  name={'minimumAmount'}
                >
                  <Input />
                </Form.Item>
                <Form.Item
                  label={
                    <FormattedMessage
                      id="processExchange.maximumAmount"
                      defaultMessage="Maximum amount"
                    />
                  }
                  name={'maximumAmount'}
                >
                  <Input />
                </Form.Item>
              </>
            ) : (
              <></>
            )}

            {formRefEdit.current?.getFieldValue('uncertaintyDistributionType') === 'log-normal' ||
              formRefEdit.current?.getFieldValue('uncertaintyDistributionType') === 'log-normal' ? (
              <>
                <Form.Item
                  label={
                    <FormattedMessage
                      id="processExchange.relativeStandardDeviation95In"
                      defaultMessage="Relative standard deviation 95 in"
                    />
                  }
                  name={'relativeStandardDeviation95In'}
                >
                  <Input />
                </Form.Item>
              </>
            ) : (
              <></>
            )}

            <Form.Item
              label={
                <FormattedMessage
                  id="pages.process.view.exchange.dataDerivationTypeStatus"
                  defaultMessage="Data derivation type / status"
                />
              }
              name={'dataDerivationTypeStatus'}
            >
              <Select options={DataDerivationTypeStatusOptions} />
            </Form.Item>
            <Divider orientationMargin="0" orientation="left" plain>
              <FormattedMessage
                id="pages.process.view.exchange.generalComment"
                defaultMessage="Comment"
              />
            </Divider>
            <LangTextItemForm
              name="generalComment"
              label={
                <FormattedMessage
                  id="pages.process.view.exchange.generalComment"
                  defaultMessage="Comment"
                />
              }
            />

            <Card
              size="small"
              title={
                <FormattedMessage
                  id="pages.process.view.exchange.quantitativeReference"
                  defaultMessage="Quantitative reference"
                />
              }
            >
              <Form.Item
                label={
                  <FormattedMessage
                    id="pages.process.view.exchange.referenceToReferenceFlow"
                    defaultMessage="Reference flow(s)"
                  />
                }
                name={'quantitativeReference'}
              >
                <Switch />
              </Form.Item>
              {functionalUnitOrOther ? (
                <>
                  <Divider orientationMargin="0" orientation="left" plain>
                    <FormattedMessage
                      id="pages.process.view.exchange.functionalUnitOrOther"
                      defaultMessage="Functional unit, Production period, or Other parameter"
                    />
                  </Divider>
                  <LangTextItemForm
                    name="functionalUnitOrOther"
                    label={
                      <FormattedMessage
                        id="pages.process.view.exchange.functionalUnitOrOther"
                        defaultMessage="Functional unit, Production period, or Other parameter"
                      />
                    }
                  />
                </>
              ) : (
                <></>
              )}
            </Card>
          </Space>
        </ProForm>
        <Collapse
          items={[
            {
              key: '1',
              label: 'JSON Data',
              children: (
                <Typography>
                  <pre>{JSON.stringify(fromData, null, 2)}</pre>
                </Typography>
              ),
            },
          ]}
        />
      </Drawer>
    </>
  );
};

export default ProcessExchangeEdit;<|MERGE_RESOLUTION|>--- conflicted
+++ resolved
@@ -21,12 +21,9 @@
 import { useCallback, useEffect, useRef, useState } from 'react';
 import { FormattedMessage } from 'umi';
 import { DataDerivationTypeStatusOptions } from '../optiondata';
-<<<<<<< HEAD
 import { UnitsContext } from '@/contexts/unitContext';
 import UnitConvert from '@/components/UnitConvert'
-=======
-import { convertUnit } from '@/utils/index';
->>>>>>> 306036f9
+
 
 type Props = {
   id: string;
@@ -54,7 +51,6 @@
   const [initData, setInitData] = useState<any>({});
   const [asInput, setAsInput] = useState(false);
   const [functionalUnitOrOther, setFunctionalUnitOrOther] = useState(false);
-<<<<<<< HEAD
   const [units, setUnits] = useState([]);
   const [unitConvertVisible, setUnitConvertVisible] = useState(false);
   const [unitConvertName, setUnitConvertName] = useState('');
@@ -67,9 +63,6 @@
       setUnitConvertName('');
     }
   }, [unitConvertVisible]);
-=======
-  const [isConverted, setIsConverted] = useState(false);//只需要在第一次展示的时候转换一次
->>>>>>> 306036f9
 
   const handletFromData = () => {
     setFromData(formRefEdit.current?.getFieldsValue() ?? {});
@@ -222,7 +215,6 @@
                 }}
               />
             </Form.Item>
-<<<<<<< HEAD
             <UnitsContext.Provider value={{ units, setUnits }}>
               <FlowsSelectForm
                 name={['referenceToFlowDataSet']}
@@ -261,71 +253,6 @@
             >
               <Input onClick={() => { setUnitConvertVisible(true); setUnitConvertName('resultingAmount') }} />
             </Form.Item>
-
-=======
-            <FlowsSelectForm
-              name={['referenceToFlowDataSet']}
-              label={
-                <FormattedMessage
-                  id="pages.process.view.exchange.referenceToFlowDataSet"
-                  defaultMessage="Flow"
-                />
-              }
-              lang={lang}
-              formRef={formRefEdit}
-              drawerVisible={drawerVisible}
-              asInput={asInput}
-              onData={handletFromData}
-            />
-            <Card>
-              <Form.Item
-                label={
-                  <FormattedMessage
-                    id="pages.process.view.exchange.meanAmount"
-                    defaultMessage="Mean amount"
-                  />
-                }
-                name={'meanAmount'}
-              >
-                <Input />
-              </Form.Item>
-              <Form.Item
-                label={
-                  <FormattedMessage
-                    id="pages.process.view.exchange.unitName"
-                    defaultMessage="Name of unit"
-                  />
-                }
-                name={'meanAmountUnit'}
-              >
-                <Input />
-              </Form.Item>
-            </Card>
-            <Card>
-              <Form.Item
-                label={
-                  <FormattedMessage
-                    id="pages.process.view.exchange.resultingAmount"
-                    defaultMessage="Resulting amount"
-                  />
-                }
-                name={'resultingAmount'}
-              >
-                <Input />
-              </Form.Item>
-              <Form.Item
-                label={
-                  <FormattedMessage
-                    id="pages.process.view.exchange.unitName"
-                    defaultMessage="Name of unit"
-                  />
-                }
-                name={'resultingAmountUnit'}
-              >
-                <Input />
-              </Form.Item>
-            </Card>
->>>>>>> 306036f9
             <Form.Item
               label={
                 <FormattedMessage
