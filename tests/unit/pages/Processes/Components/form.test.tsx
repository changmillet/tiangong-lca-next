--- conflicted
+++ resolved
@@ -63,16 +63,7 @@
   __esModule: true,
   getLangText: () => 'text',
   getUnitData: jest.fn(() => Promise.resolve([])),
-<<<<<<< HEAD
-  jsonToList: (value: any) => {
-    if (!value) {
-      return [];
-    }
-    return Array.isArray(value) ? value : [value];
-  },
-=======
   jsonToList: (...args: any[]) => mockJsonToList(...args),
->>>>>>> d697f632
 }));
 
 jest.mock('@/services/lciaMethods/util', () => {
